--- conflicted
+++ resolved
@@ -115,11 +115,8 @@
 		client := testAccProvider.Meta().(*service.DBApiClient)
 		clusterID := clusterInfo.ClusterID
 
-<<<<<<< HEAD
-		message, err := blobMount.Read(client.Commands(), cluster_id)
-=======
-		message, err := blobMount.Read(client, clusterID)
->>>>>>> 8b42563c
+		message, err := blobMount.Read(client.Commands(), clusterID)
+
 		if err != nil {
 			return fmt.Errorf("Error reading the mount %s: error %s", message, err)
 		}
